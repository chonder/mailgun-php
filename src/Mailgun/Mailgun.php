--- conflicted
+++ resolved
@@ -50,10 +50,6 @@
      * @param string $workingDomain
      * @param array $postData
      * @param array $postFiles
-<<<<<<< HEAD
-     *
-=======
->>>>>>> e921db5c
      * @return \stdClass
      * @throws Exceptions\MissingRequiredMIMEParameters
      */
