<?PHP

namespace Mailgun;

require_once 'Constants/Constants.php';

use Mailgun\Messages\Messages;
use Mailgun\Messages\Exceptions;
use Mailgun\Connection\RestClient;
use Mailgun\Messages\BatchMessage;
use Mailgun\Lists\OptInHandler;
use Mailgun\Messages\MessageBuilder;

/*
   This class is the base class for the Mailgun SDK.
   See the official documentation for usage instructions.
*/

class Mailgun{

    protected $workingDomain;
    protected $restClient;
<<<<<<< HEAD

=======
    protected $apiKey;
    
>>>>>>> 46f63044
    public function __construct($apiKey = null, $apiEndpoint = "api.mailgun.net", $apiVersion = "v2", $ssl = true){
	    $this->apiKey = $apiKey;
	    $this->restClient = new RestClient($apiKey, $apiEndpoint, $apiVersion, $ssl);
    }

	public function sendMessage($workingDomain, $postData, $postFiles = array()){

	/*
       This function allows the sending of a fully formed message OR a custom
	   MIME string. If sending MIME, the string must be passed in to the 3rd
	   position of the function call.
	*/

	    if(is_array($postFiles)){
			return $this->post("$workingDomain/messages", $postData, $postFiles);
	    }
	    else if(is_string($postFiles)){

	    	$tempFile = tempnam(sys_get_temp_dir(), "MG_TMP_MIME");
	   		$fileHandle = fopen($tempFile, "w");
	   		fwrite($fileHandle, $postFiles);

			$result = $this->post("$workingDomain/messages.mime", $postData, array("message" => $tempFile));
            fclose($fileHandle);
            unlink($tempFile);
			return $result;
	    }
	    else{
			throw new Exceptions\MissingRequiredMIMEParameters(EXCEPTION_MISSING_REQUIRED_MIME_PARAMETERS);
	    }
	}
	
	public function verifyWebhookSignature($postData = NULL) {
		/*
		 * This function checks the signature in a POST request to see if it is
		 * authentic.
		 *
		 * Pass an array of parameters.  If you pass nothing, $_POST will be
		 * used instead.
		 *
		 * If this function returns FALSE, you must not process the request.
		 * You should reject the request with status code 403 Forbidden.
		 */
		if(is_null($postData)) {
		    $postData = $_POST;
		}
		$hmac = hash_hmac('sha256', "{$postData["timestamp"]}{$postData["token"]}", $this->apiKey);
		$sig = $postData['signature'];
		if(function_exists('hash_equals')) {
			// hash_equals is constant time, but will not be introduced until PHP 5.6
			return hash_equals($hmac, $sig);
		}
		else {
			return ($hmac == $sig);
		}
	}

	public function post($endpointUrl, $postData = array(), $files = array()){
		return $this->restClient->post($endpointUrl, $postData, $files);
	}

	public function get($endpointUrl, $queryString = array()){
		return $this->restClient->get($endpointUrl, $queryString);
	}

	public function delete($endpointUrl){
		return $this->restClient->delete($endpointUrl);
	}

	public function put($endpointUrl, $putData){
		return $this->restClient->put($endpointUrl, $putData);
	}

	public function MessageBuilder(){
		return new MessageBuilder();
	}

	public function OptInHandler(){
		return new OptInHandler();
	}

	public function BatchMessage($workingDomain, $autoSend = true){
		return new BatchMessage($this->restClient, $workingDomain, $autoSend);
	}
}<|MERGE_RESOLUTION|>--- conflicted
+++ resolved
@@ -17,97 +17,90 @@
 */
 
 class Mailgun{
-
     protected $workingDomain;
     protected $restClient;
-<<<<<<< HEAD
-
-=======
     protected $apiKey;
     
->>>>>>> 46f63044
     public function __construct($apiKey = null, $apiEndpoint = "api.mailgun.net", $apiVersion = "v2", $ssl = true){
-	    $this->apiKey = $apiKey;
-	    $this->restClient = new RestClient($apiKey, $apiEndpoint, $apiVersion, $ssl);
+        $this->apiKey = $apiKey;
+        $this->restClient = new RestClient($apiKey, $apiEndpoint, $apiVersion, $ssl);
     }
 
-	public function sendMessage($workingDomain, $postData, $postFiles = array()){
+    public function sendMessage($workingDomain, $postData, $postFiles = array()){
+        /*
+         *  This function allows the sending of a fully formed message OR a custom
+         *  MIME string. If sending MIME, the string must be passed in to the 3rd
+         *  position of the function call.
+        */
+        if(is_array($postFiles)){
+            return $this->post("$workingDomain/messages", $postData, $postFiles);
+        }
+        else if(is_string($postFiles)){
 
-	/*
-       This function allows the sending of a fully formed message OR a custom
-	   MIME string. If sending MIME, the string must be passed in to the 3rd
-	   position of the function call.
-	*/
+            $tempFile = tempnam(sys_get_temp_dir(), "MG_TMP_MIME");
+            $fileHandle = fopen($tempFile, "w");
+            fwrite($fileHandle, $postFiles);
 
-	    if(is_array($postFiles)){
-			return $this->post("$workingDomain/messages", $postData, $postFiles);
-	    }
-	    else if(is_string($postFiles)){
-
-	    	$tempFile = tempnam(sys_get_temp_dir(), "MG_TMP_MIME");
-	   		$fileHandle = fopen($tempFile, "w");
-	   		fwrite($fileHandle, $postFiles);
-
-			$result = $this->post("$workingDomain/messages.mime", $postData, array("message" => $tempFile));
+            $result = $this->post("$workingDomain/messages.mime", $postData, array("message" => $tempFile));
             fclose($fileHandle);
             unlink($tempFile);
-			return $result;
-	    }
-	    else{
-			throw new Exceptions\MissingRequiredMIMEParameters(EXCEPTION_MISSING_REQUIRED_MIME_PARAMETERS);
-	    }
-	}
-	
-	public function verifyWebhookSignature($postData = NULL) {
-		/*
-		 * This function checks the signature in a POST request to see if it is
-		 * authentic.
-		 *
-		 * Pass an array of parameters.  If you pass nothing, $_POST will be
-		 * used instead.
-		 *
-		 * If this function returns FALSE, you must not process the request.
-		 * You should reject the request with status code 403 Forbidden.
-		 */
-		if(is_null($postData)) {
-		    $postData = $_POST;
-		}
-		$hmac = hash_hmac('sha256', "{$postData["timestamp"]}{$postData["token"]}", $this->apiKey);
-		$sig = $postData['signature'];
-		if(function_exists('hash_equals')) {
-			// hash_equals is constant time, but will not be introduced until PHP 5.6
-			return hash_equals($hmac, $sig);
-		}
-		else {
-			return ($hmac == $sig);
-		}
-	}
+            return $result;
+        }
+        else{
+            throw new Exceptions\MissingRequiredMIMEParameters(EXCEPTION_MISSING_REQUIRED_MIME_PARAMETERS);
+        }
+    }
+    
+    public function verifyWebhookSignature($postData = NULL) {
+        /*
+         * This function checks the signature in a POST request to see if it is
+         * authentic.
+         *
+         * Pass an array of parameters.  If you pass nothing, $_POST will be
+         * used instead.
+         *
+         * If this function returns FALSE, you must not process the request.
+         * You should reject the request with status code 403 Forbidden.
+        */
+        if(is_null($postData)) {
+            $postData = $_POST;
+        }
+        $hmac = hash_hmac('sha256', "{$postData["timestamp"]}{$postData["token"]}", $this->apiKey);
+        $sig = $postData['signature'];
+        if(function_exists('hash_equals')) {
+            // hash_equals is constant time, but will not be introduced until PHP 5.6
+            return hash_equals($hmac, $sig);
+        }
+        else {
+            return ($hmac == $sig);
+        }
+    }
 
-	public function post($endpointUrl, $postData = array(), $files = array()){
-		return $this->restClient->post($endpointUrl, $postData, $files);
-	}
+    public function post($endpointUrl, $postData = array(), $files = array()){
+        return $this->restClient->post($endpointUrl, $postData, $files);
+    }
 
-	public function get($endpointUrl, $queryString = array()){
-		return $this->restClient->get($endpointUrl, $queryString);
-	}
+    public function get($endpointUrl, $queryString = array()){
+        return $this->restClient->get($endpointUrl, $queryString);
+    }
 
-	public function delete($endpointUrl){
-		return $this->restClient->delete($endpointUrl);
-	}
+    public function delete($endpointUrl){
+        return $this->restClient->delete($endpointUrl);
+    }
 
-	public function put($endpointUrl, $putData){
-		return $this->restClient->put($endpointUrl, $putData);
-	}
+    public function put($endpointUrl, $putData){
+        return $this->restClient->put($endpointUrl, $putData);
+    }
 
-	public function MessageBuilder(){
-		return new MessageBuilder();
-	}
+    public function MessageBuilder(){
+        return new MessageBuilder();
+    }
 
-	public function OptInHandler(){
-		return new OptInHandler();
-	}
+    public function OptInHandler(){
+        return new OptInHandler();
+    }
 
-	public function BatchMessage($workingDomain, $autoSend = true){
-		return new BatchMessage($this->restClient, $workingDomain, $autoSend);
-	}
+    public function BatchMessage($workingDomain, $autoSend = true){
+        return new BatchMessage($this->restClient, $workingDomain, $autoSend);
+    }
 }